--- conflicted
+++ resolved
@@ -66,15 +66,6 @@
 else:
     try:
         import tensorflow_probability as tfp
-<<<<<<< HEAD
-
-        # On the first call, check whether a compatible version of TensorFlow is installed
-        # TensorFlow Probability depends on a recent stable release of TensorFlow
-        _ = tfp.distributions.Normal(loc=0.0, scale=1.0)
-    except ImportError:
-        pass
-=======
->>>>>>> 1c52cb7b
 
         # On the first call, check whether a compatible version of TensorFlow is installed
         # TensorFlow Probability depends on a recent stable release of TensorFlow
