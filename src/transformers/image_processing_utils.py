--- conflicted
+++ resolved
@@ -26,509 +26,10 @@
 logger = logging.get_logger(__name__)
 
 
-<<<<<<< HEAD
-# TODO: Move BatchFeature to be imported by both image_processing_utils and image_processing_utils
-# We override the class string here, but logic is the same.
-class BatchFeature(BaseBatchFeature):
-    r"""
-    Holds the output of the image processor specific `__call__` methods.
-
-    This class is derived from a python dictionary and can be used as a dictionary.
-
-    Args:
-        data (`dict`):
-            Dictionary of lists/arrays/tensors returned by the __call__ method ('pixel_values', etc.).
-        tensor_type (`Union[None, str, TensorType]`, *optional*):
-            You can give a tensor_type here to convert the lists of integers in PyTorch/TensorFlow/Numpy Tensors at
-            initialization.
-    """
-
-
-# TODO: (Amy) - factor out the common parts of this and the feature extractor
-class ImageProcessingMixin(PushToHubMixin):
-    """
-    This is an image processor mixin used to provide saving/loading functionality for sequential and image feature
-    extractors.
-    """
-
-    _auto_class = None
-
-    def __init__(self, **kwargs):
-        """Set elements of `kwargs` as attributes."""
-        # This key was saved while we still used `XXXFeatureExtractor` for image processing. Now we use
-        # `XXXImageProcessor`, this attribute and its value are misleading.
-        kwargs.pop("feature_extractor_type", None)
-        # Pop "processor_class" as it should be saved as private attribute
-        self._processor_class = kwargs.pop("processor_class", None)
-        # Additional attributes without default values
-        for key, value in kwargs.items():
-            try:
-                setattr(self, key, value)
-            except AttributeError as err:
-                logger.error(f"Can't set {key} with value {value} for {self}")
-                raise err
-
-    def _set_processor_class(self, processor_class: str):
-        """Sets processor class as an attribute."""
-        self._processor_class = processor_class
-
-    @classmethod
-    def from_pretrained(
-        cls,
-        pretrained_model_name_or_path: Union[str, os.PathLike],
-        cache_dir: Optional[Union[str, os.PathLike]] = None,
-        force_download: bool = False,
-        local_files_only: bool = False,
-        token: Optional[Union[str, bool]] = None,
-        revision: str = "main",
-        **kwargs,
-    ):
-        r"""
-        Instantiate a type of [`~image_processing_utils.ImageProcessingMixin`] from an image processor.
-
-        Args:
-            pretrained_model_name_or_path (`str` or `os.PathLike`):
-                This can be either:
-
-                - a string, the *model id* of a pretrained image_processor hosted inside a model repo on
-                  huggingface.co.
-                - a path to a *directory* containing a image processor file saved using the
-                  [`~image_processing_utils.ImageProcessingMixin.save_pretrained`] method, e.g.,
-                  `./my_model_directory/`.
-                - a path or url to a saved image processor JSON *file*, e.g.,
-                  `./my_model_directory/preprocessor_config.json`.
-            cache_dir (`str` or `os.PathLike`, *optional*):
-                Path to a directory in which a downloaded pretrained model image processor should be cached if the
-                standard cache should not be used.
-            force_download (`bool`, *optional*, defaults to `False`):
-                Whether or not to force to (re-)download the image processor files and override the cached versions if
-                they exist.
-            resume_download:
-                Deprecated and ignored. All downloads are now resumed by default when possible.
-                Will be removed in v5 of Transformers.
-            proxies (`Dict[str, str]`, *optional*):
-                A dictionary of proxy servers to use by protocol or endpoint, e.g., `{'http': 'foo.bar:3128',
-                'http://hostname': 'foo.bar:4012'}.` The proxies are used on each request.
-            token (`str` or `bool`, *optional*):
-                The token to use as HTTP bearer authorization for remote files. If `True`, or not specified, will use
-                the token generated when running `huggingface-cli login` (stored in `~/.huggingface`).
-            revision (`str`, *optional*, defaults to `"main"`):
-                The specific model version to use. It can be a branch name, a tag name, or a commit id, since we use a
-                git-based system for storing models and other artifacts on huggingface.co, so `revision` can be any
-                identifier allowed by git.
-
-
-                <Tip>
-
-                To test a pull request you made on the Hub, you can pass `revision="refs/pr/<pr_number>".
-
-                </Tip>
-
-            return_unused_kwargs (`bool`, *optional*, defaults to `False`):
-                If `False`, then this function returns just the final image processor object. If `True`, then this
-                functions returns a `Tuple(image_processor, unused_kwargs)` where *unused_kwargs* is a dictionary
-                consisting of the key/value pairs whose keys are not image processor attributes: i.e., the part of
-                `kwargs` which has not been used to update `image_processor` and is otherwise ignored.
-            subfolder (`str`, *optional*, defaults to `""`):
-                In case the relevant files are located inside a subfolder of the model repo on huggingface.co, you can
-                specify the folder name here.
-            kwargs (`Dict[str, Any]`, *optional*):
-                The values in kwargs of any keys which are image processor attributes will be used to override the
-                loaded values. Behavior concerning key/value pairs whose keys are *not* image processor attributes is
-                controlled by the `return_unused_kwargs` keyword parameter.
-
-        Returns:
-            A image processor of type [`~image_processing_utils.ImageProcessingMixin`].
-
-        Examples:
-
-        ```python
-        # We can't instantiate directly the base class *ImageProcessingMixin* so let's show the examples on a
-        # derived class: *CLIPImageProcessor*
-        image_processor = CLIPImageProcessor.from_pretrained(
-            "openai/clip-vit-base-patch32"
-        )  # Download image_processing_config from huggingface.co and cache.
-        image_processor = CLIPImageProcessor.from_pretrained(
-            "./test/saved_model/"
-        )  # E.g. image processor (or model) was saved using *save_pretrained('./test/saved_model/')*
-        image_processor = CLIPImageProcessor.from_pretrained("./test/saved_model/preprocessor_config.json")
-        image_processor = CLIPImageProcessor.from_pretrained(
-            "openai/clip-vit-base-patch32", do_normalize=False, foo=False
-        )
-        assert image_processor.do_normalize is False
-        image_processor, unused_kwargs = CLIPImageProcessor.from_pretrained(
-            "openai/clip-vit-base-patch32", do_normalize=False, foo=False, return_unused_kwargs=True
-        )
-        assert image_processor.do_normalize is False
-        assert unused_kwargs == {"foo": False}
-        ```"""
-        kwargs["cache_dir"] = cache_dir
-        kwargs["force_download"] = force_download
-        kwargs["local_files_only"] = local_files_only
-        kwargs["revision"] = revision
-
-        use_auth_token = kwargs.pop("use_auth_token", None)
-        if use_auth_token is not None:
-            warnings.warn(
-                "The `use_auth_token` argument is deprecated and will be removed in v5 of Transformers. Please use `token` instead.",
-                FutureWarning,
-            )
-            if token is not None:
-                raise ValueError(
-                    "`token` and `use_auth_token` are both specified. Please set only the argument `token`."
-                )
-            token = use_auth_token
-
-        if token is not None:
-            kwargs["token"] = token
-
-        image_processor_dict, kwargs = cls.get_image_processor_dict(pretrained_model_name_or_path, **kwargs)
-
-        return cls.from_dict(image_processor_dict, **kwargs)
-
-    def save_pretrained(self, save_directory: Union[str, os.PathLike], push_to_hub: bool = False, **kwargs):
-        """
-        Save an image processor object to the directory `save_directory`, so that it can be re-loaded using the
-        [`~image_processing_utils.ImageProcessingMixin.from_pretrained`] class method.
-
-        Args:
-            save_directory (`str` or `os.PathLike`):
-                Directory where the image processor JSON file will be saved (will be created if it does not exist).
-            push_to_hub (`bool`, *optional*, defaults to `False`):
-                Whether or not to push your model to the Hugging Face model hub after saving it. You can specify the
-                repository you want to push to with `repo_id` (will default to the name of `save_directory` in your
-                namespace).
-            kwargs (`Dict[str, Any]`, *optional*):
-                Additional key word arguments passed along to the [`~utils.PushToHubMixin.push_to_hub`] method.
-        """
-        use_auth_token = kwargs.pop("use_auth_token", None)
-
-        if use_auth_token is not None:
-            warnings.warn(
-                "The `use_auth_token` argument is deprecated and will be removed in v5 of Transformers. Please use `token` instead.",
-                FutureWarning,
-            )
-            if kwargs.get("token", None) is not None:
-                raise ValueError(
-                    "`token` and `use_auth_token` are both specified. Please set only the argument `token`."
-                )
-            kwargs["token"] = use_auth_token
-
-        if os.path.isfile(save_directory):
-            raise AssertionError(f"Provided path ({save_directory}) should be a directory, not a file")
-
-        os.makedirs(save_directory, exist_ok=True)
-
-        if push_to_hub:
-            commit_message = kwargs.pop("commit_message", None)
-            repo_id = kwargs.pop("repo_id", save_directory.split(os.path.sep)[-1])
-            repo_id = self._create_repo(repo_id, **kwargs)
-            files_timestamps = self._get_files_timestamps(save_directory)
-
-        # If we have a custom config, we copy the file defining it in the folder and set the attributes so it can be
-        # loaded from the Hub.
-        if self._auto_class is not None:
-            custom_object_save(self, save_directory, config=self)
-
-        # If we save using the predefined names, we can load using `from_pretrained`
-        output_image_processor_file = os.path.join(save_directory, IMAGE_PROCESSOR_NAME)
-
-        self.to_json_file(output_image_processor_file)
-        logger.info(f"Image processor saved in {output_image_processor_file}")
-
-        if push_to_hub:
-            self._upload_modified_files(
-                save_directory,
-                repo_id,
-                files_timestamps,
-                commit_message=commit_message,
-                token=kwargs.get("token"),
-            )
-
-        return [output_image_processor_file]
-
-    @classmethod
-    def get_image_processor_dict(
-        cls, pretrained_model_name_or_path: Union[str, os.PathLike], **kwargs
-    ) -> Tuple[Dict[str, Any], Dict[str, Any]]:
-        """
-        From a `pretrained_model_name_or_path`, resolve to a dictionary of parameters, to be used for instantiating a
-        image processor of type [`~image_processor_utils.ImageProcessingMixin`] using `from_dict`.
-
-        Parameters:
-            pretrained_model_name_or_path (`str` or `os.PathLike`):
-                The identifier of the pre-trained checkpoint from which we want the dictionary of parameters.
-            subfolder (`str`, *optional*, defaults to `""`):
-                In case the relevant files are located inside a subfolder of the model repo on huggingface.co, you can
-                specify the folder name here.
-
-        Returns:
-            `Tuple[Dict, Dict]`: The dictionary(ies) that will be used to instantiate the image processor object.
-        """
-        cache_dir = kwargs.pop("cache_dir", None)
-        force_download = kwargs.pop("force_download", False)
-        resume_download = kwargs.pop("resume_download", None)
-        proxies = kwargs.pop("proxies", None)
-        token = kwargs.pop("token", None)
-        use_auth_token = kwargs.pop("use_auth_token", None)
-        local_files_only = kwargs.pop("local_files_only", False)
-        revision = kwargs.pop("revision", None)
-        subfolder = kwargs.pop("subfolder", "")
-
-        from_pipeline = kwargs.pop("_from_pipeline", None)
-        from_auto_class = kwargs.pop("_from_auto", False)
-
-        if use_auth_token is not None:
-            warnings.warn(
-                "The `use_auth_token` argument is deprecated and will be removed in v5 of Transformers. Please use `token` instead.",
-                FutureWarning,
-            )
-            if token is not None:
-                raise ValueError(
-                    "`token` and `use_auth_token` are both specified. Please set only the argument `token`."
-                )
-            token = use_auth_token
-
-        user_agent = {"file_type": "image processor", "from_auto_class": from_auto_class}
-        if from_pipeline is not None:
-            user_agent["using_pipeline"] = from_pipeline
-
-        if is_offline_mode() and not local_files_only:
-            logger.info("Offline mode: forcing local_files_only=True")
-            local_files_only = True
-
-        pretrained_model_name_or_path = str(pretrained_model_name_or_path)
-        is_local = os.path.isdir(pretrained_model_name_or_path)
-        resolved_image_processor_file = None
-        if os.path.isdir(pretrained_model_name_or_path):
-            image_processor_file = os.path.join(pretrained_model_name_or_path, IMAGE_PROCESSOR_NAME)
-        elif os.path.isfile(pretrained_model_name_or_path):
-            resolved_image_processor_file = pretrained_model_name_or_path
-            is_local = True
-        elif is_remote_url(pretrained_model_name_or_path):
-            image_processor_file = pretrained_model_name_or_path
-            resolved_image_processor_file = download_url(pretrained_model_name_or_path)
-        else:
-            image_processor_file = IMAGE_PROCESSOR_NAME
-
-        if resolved_image_processor_file is None:
-            try:
-                # Load from local folder or from cache or download from model Hub and cache
-                resolved_image_processor_file = cached_file(
-                    pretrained_model_name_or_path,
-                    image_processor_file,
-                    cache_dir=cache_dir,
-                    force_download=force_download,
-                    proxies=proxies,
-                    resume_download=resume_download,
-                    local_files_only=local_files_only,
-                    token=token,
-                    user_agent=user_agent,
-                    revision=revision,
-                    subfolder=subfolder,
-                )
-            except EnvironmentError:
-                # Raise any environment error raise by `cached_file`. It will have a helpful error message adapted to
-                # the original exception.
-                raise
-            except Exception:
-                # For any other exception, we throw a generic error.
-                raise EnvironmentError(
-                    f"Can't load image processor for '{pretrained_model_name_or_path}'. If you were trying to load"
-                    " it from 'https://huggingface.co/models', make sure you don't have a local directory with the"
-                    f" same name. Otherwise, make sure '{pretrained_model_name_or_path}' is the correct path to a"
-                    f" directory containing a {IMAGE_PROCESSOR_NAME} file"
-                )
-
-        try:
-            # Load image_processor dict
-            with open(resolved_image_processor_file, "r", encoding="utf-8") as reader:
-                text = reader.read()
-            image_processor_dict = json.loads(text)
-
-        except json.JSONDecodeError:
-            raise EnvironmentError(
-                f"It looks like the config file at '{resolved_image_processor_file}' is not a valid JSON file."
-            )
-
-        if is_local:
-            logger.info(f"loading configuration file {resolved_image_processor_file}")
-        else:
-            logger.info(
-                f"loading configuration file {image_processor_file} from cache at {resolved_image_processor_file}"
-            )
-
-        if "auto_map" in image_processor_dict and not is_local:
-            image_processor_dict["auto_map"] = add_model_info_to_auto_map(
-                image_processor_dict["auto_map"], pretrained_model_name_or_path
-            )
-
-        return image_processor_dict, kwargs
-
-    @classmethod
-    def from_dict(cls, image_processor_dict: Dict[str, Any], **kwargs):
-        """
-        Instantiates a type of [`~image_processing_utils.ImageProcessingMixin`] from a Python dictionary of parameters.
-
-        Args:
-            image_processor_dict (`Dict[str, Any]`):
-                Dictionary that will be used to instantiate the image processor object. Such a dictionary can be
-                retrieved from a pretrained checkpoint by leveraging the
-                [`~image_processing_utils.ImageProcessingMixin.to_dict`] method.
-            kwargs (`Dict[str, Any]`):
-                Additional parameters from which to initialize the image processor object.
-
-        Returns:
-            [`~image_processing_utils.ImageProcessingMixin`]: The image processor object instantiated from those
-            parameters.
-        """
-        image_processor_dict = image_processor_dict.copy()
-        return_unused_kwargs = kwargs.pop("return_unused_kwargs", False)
-
-        # The `size` parameter is a dict and was previously an int or tuple in feature extractors.
-        # We set `size` here directly to the `image_processor_dict` so that it is converted to the appropriate
-        # dict within the image processor and isn't overwritten if `size` is passed in as a kwarg.
-        if "size" in kwargs and "size" in image_processor_dict:
-            image_processor_dict["size"] = kwargs.pop("size")
-        if "crop_size" in kwargs and "crop_size" in image_processor_dict:
-            image_processor_dict["crop_size"] = kwargs.pop("crop_size")
-
-        image_processor = cls(**image_processor_dict)
-
-        # Update image_processor with kwargs if needed
-        to_remove = []
-        for key, value in kwargs.items():
-            if hasattr(image_processor, key):
-                setattr(image_processor, key, value)
-                to_remove.append(key)
-        for key in to_remove:
-            kwargs.pop(key, None)
-
-        logger.info(f"Image processor {image_processor}")
-        if return_unused_kwargs:
-            return image_processor, kwargs
-        else:
-            return image_processor
-
-    def to_dict(self) -> Dict[str, Any]:
-        """
-        Serializes this instance to a Python dictionary.
-
-        Returns:
-            `Dict[str, Any]`: Dictionary of all the attributes that make up this image processor instance.
-        """
-        output = copy.deepcopy(self.__dict__)
-        output["image_processor_type"] = self.__class__.__name__
-
-        return output
-
-    @classmethod
-    def from_json_file(cls, json_file: Union[str, os.PathLike]):
-        """
-        Instantiates a image processor of type [`~image_processing_utils.ImageProcessingMixin`] from the path to a JSON
-        file of parameters.
-
-        Args:
-            json_file (`str` or `os.PathLike`):
-                Path to the JSON file containing the parameters.
-
-        Returns:
-            A image processor of type [`~image_processing_utils.ImageProcessingMixin`]: The image_processor object
-            instantiated from that JSON file.
-        """
-        with open(json_file, "r", encoding="utf-8") as reader:
-            text = reader.read()
-        image_processor_dict = json.loads(text)
-        return cls(**image_processor_dict)
-
-    def to_json_string(self) -> str:
-        """
-        Serializes this instance to a JSON string.
-
-        Returns:
-            `str`: String containing all the attributes that make up this feature_extractor instance in JSON format.
-        """
-        dictionary = self.to_dict()
-
-        for key, value in dictionary.items():
-            if isinstance(value, np.ndarray):
-                dictionary[key] = value.tolist()
-
-        # make sure private name "_processor_class" is correctly
-        # saved as "processor_class"
-        _processor_class = dictionary.pop("_processor_class", None)
-        if _processor_class is not None:
-            dictionary["processor_class"] = _processor_class
-
-        return json.dumps(dictionary, indent=2, sort_keys=True) + "\n"
-
-    def to_json_file(self, json_file_path: Union[str, os.PathLike]):
-        """
-        Save this instance to a JSON file.
-
-        Args:
-            json_file_path (`str` or `os.PathLike`):
-                Path to the JSON file in which this image_processor instance's parameters will be saved.
-        """
-        with open(json_file_path, "w", encoding="utf-8") as writer:
-            writer.write(self.to_json_string())
-
-    def __repr__(self):
-        return f"{self.__class__.__name__} {self.to_json_string()}"
-
-    @classmethod
-    def register_for_auto_class(cls, auto_class="AutoImageProcessor"):
-        """
-        Register this class with a given auto class. This should only be used for custom image processors as the ones
-        in the library are already mapped with `AutoImageProcessor `.
-
-        <Tip warning={true}>
-
-        This API is experimental and may have some slight breaking changes in the next releases.
-
-        </Tip>
-
-        Args:
-            auto_class (`str` or `type`, *optional*, defaults to `"AutoImageProcessor "`):
-                The auto class to register this new image processor with.
-        """
-        if not isinstance(auto_class, str):
-            auto_class = auto_class.__name__
-
-        import transformers.models.auto as auto_module
-
-        if not hasattr(auto_module, auto_class):
-            raise ValueError(f"{auto_class} is not a valid auto class.")
-
-        cls._auto_class = auto_class
-
-    def fetch_images(self, image_url_or_urls: Union[str, List[str]]):
-        """
-        Convert a single or a list of urls into the corresponding `PIL.Image` objects.
-
-        If a single url is passed, the return value will be a single object. If a list is passed a list of objects is
-        returned.
-        """
-        headers = {
-            "User-Agent": (
-                "Mozilla/5.0 (Macintosh; Intel Mac OS X 10_15_7) AppleWebKit/537.36 (KHTML, like Gecko) Chrome/114.0.0.0"
-                " Safari/537.36"
-            )
-        }
-        if isinstance(image_url_or_urls, list):
-            return [self.fetch_images(x) for x in image_url_or_urls]
-        elif isinstance(image_url_or_urls, str):
-            response = requests.get(image_url_or_urls, stream=True, headers=headers)
-            response.raise_for_status()
-            return Image.open(BytesIO(response.content))
-        else:
-            raise ValueError(f"only a single or a list of entries is supported but got type={type(image_url_or_urls)}")
-=======
 INIT_SERVICE_KWARGS = [
     "processor_class",
     "image_processor_type",
 ]
->>>>>>> 1e79eade
 
 
 class BaseImageProcessor(ImageProcessingMixin):
